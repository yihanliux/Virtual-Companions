--- conflicted
+++ resolved
@@ -40,16 +40,10 @@
       <div class="card">
         <section class="message-board">
           <h2>留言板 📝</h2>
-<<<<<<< HEAD
-          <p>E.g. 我学会了！！ —— yihan</p>
-          <p>E.g. 我学会了！！ —— zeyu</p>
-=======
-
           <p>E.g. 我学会了！！ —— yihan
             我也学会了！！ —— keyao</p>
+          <p>E.g. 我学会了！！ —— zeyu</p>
           <p>E.g. 我学会了！！ —— zhoujiaxuan</p>
-
->>>>>>> 9c2db990
           <!-- 请在此处添加留言 <p>我学会了！ —— XXX</p> -->
         </section>
       </div>
