<!DOCTYPE html>
<html lang="en">
<head>
  <meta charset="UTF-8" />
  <meta name="viewport" content="width=device-width, initial-scale=1.0"/>
  <title>Virtual Companions</title>
  <link rel="stylesheet" href="{{ url_for('static', filename='style.css') }}">
</head>
<body>

  <main>
    <!-- 📦 主功能区卡片 -->
    <div class="page-center">
      <div class="card">

        <div id="uploadSection">
          <h1>上传照片进行骨架识别</h1>
          <p class="desc">请选择一张包含完整人体的图片</p>

          <div class="upload-box">
            <button id="submitBtn">上传照片</button>
            <p class="hint">请选择图片文件后点击上传</p>
            <input type="file" accept="image/*" id="photo-upload" class="hidden">
          </div>

          <div class="formats">支持格式：JPG, PNG（最大 10MB）</div>
        </div>

        <!-- 识别结果 -->
        <div id="preview" class="preview hidden">
          <h1>识别结果：</h1>
          <img id="outputImage" src="" alt="识别后图像" />
        </div>

      </div>
    </div>

    <!-- 🗨️ 留言板 -->
    <div class="page-center">
      <div class="card">
        <section class="message-board">
          <h2>留言板 📝</h2>
          <p>E.g. 我学会了！！ —— yihan
            我也学会了！！ —— keyao</p>
          <p>E.g. 我学会了！！ —— zeyu</p>
          <p>E.g. 我学会了！！ —— zhoujiaxuan</p>
<<<<<<< HEAD
          <p>E.g. 我学会了！！ —— YuxinZou</p>
=======
          <p>E.g. 我学会了！！ —— zengjianlin</p>
>>>>>>> 829bb277
          <!-- 请在此处添加留言 <p>我学会了！ —— XXX</p> -->
          <p>我也学会----cq</p>
        </section>
      </div>
    </div>
  </main>

  <script src="{{ url_for('static', filename='script.js') }}"></script>
</body>
</html><|MERGE_RESOLUTION|>--- conflicted
+++ resolved
@@ -44,11 +44,8 @@
             我也学会了！！ —— keyao</p>
           <p>E.g. 我学会了！！ —— zeyu</p>
           <p>E.g. 我学会了！！ —— zhoujiaxuan</p>
-<<<<<<< HEAD
           <p>E.g. 我学会了！！ —— YuxinZou</p>
-=======
           <p>E.g. 我学会了！！ —— zengjianlin</p>
->>>>>>> 829bb277
           <!-- 请在此处添加留言 <p>我学会了！ —— XXX</p> -->
           <p>我也学会----cq</p>
         </section>
